--- conflicted
+++ resolved
@@ -25,62 +25,10 @@
 Topic :: Software Development :: Testing
 """.strip().splitlines()
 PACKAGES = ['robot', 'robot.api', 'robot.common', 'robot.conf',
-<<<<<<< HEAD
             'robot.libraries', 'robot.model', 'robot.output', 'robot.parsing',
             'robot.result', 'robot.reporting', 'robot.running',
             'robot.running.timeouts', 'robot.utils', 'robot.variables',
             'robot.writer']
-SCRIPT_NAMES = ['pybot', 'jybot', 'rebot']
-if os.name == 'java':
-    SCRIPT_NAMES.remove('pybot')
-
-
-def main():
-    inst_scripts = [ os.path.join('src','bin',name) for name in SCRIPT_NAMES ]
-    if 'bdist_wininst' in sys.argv:
-        inst_scripts = [ script+'.bat' for script in inst_scripts ]
-        inst_scripts.append('robot_postinstall.py')
-    elif os.sep == '\\':
-        inst_scripts = [ script+'.bat' for script in inst_scripts ]
-
-    if 'bdist_egg' in sys.argv:
-        package_path = os.path.dirname(sys.argv[0])
-        robot_postinstall.egg_preinstall(package_path, inst_scripts)
-
-    # Let distutils take care of most of the setup
-    dist = setup(
-          name         = 'robotframework',
-          version      = get_version(sep=''),
-          author       = 'Robot Framework Developers',
-          author_email = 'robotframework-devel@googlegroups.com',
-          url          = 'http://robotframework.org',
-          license      = 'Apache License 2.0',
-          description  = 'A generic test automation framework',
-          long_description = DESCRIPTION,
-          keywords     = 'robotframework testing testautomation atdd',
-          platforms    = 'any',
-          classifiers  = CLASSIFIERS.splitlines(),
-          package_dir  = {'': 'src'},
-          package_data = {'robot': ['webcontent/*.html', 'webcontent/*.css', 'webcontent/*.js', 'webcontent/lib/*.js']},
-          packages     = PACKAGES,
-          scripts      = inst_scripts,
-    )
-
-    if 'install' in sys.argv:
-        absnorm = lambda path: os.path.abspath(os.path.normpath(path))
-        script_dir = absnorm(dist.command_obj['install_scripts'].install_dir)
-        module_dir = absnorm(dist.command_obj['install_lib'].install_dir)
-        robot_dir = os.path.join(module_dir, 'robot')
-        script_names = [ os.path.basename(name) for name in inst_scripts ]
-        robot_postinstall.generic_install(script_names, script_dir, robot_dir)
-
-
-if __name__ == "__main__":
-    main()
-=======
-            'robot.libraries', 'robot.output', 'robot.parsing',
-            'robot.result', 'robot.running', 'robot.utils',
-            'robot.variables']
 PACKAGE_DATA = ['webcontent/'+p for p in '*.html', '*.css', '*.js', 'lib/*.js']
 if sys.platform.startswith('java'):
     SCRIPTS = ['jybot', 'jyrebot']
@@ -96,7 +44,7 @@
 
 setup(
     name         = 'robotframework',
-    version      = get_version(sep='-'),
+    version      = get_version(sep=''),
     author       = 'Robot Framework Developers',
     author_email = 'robotframework@gmail.com',
     url          = 'http://robotframework.org',
@@ -110,5 +58,4 @@
     package_data = {'robot': PACKAGE_DATA},
     packages     = PACKAGES,
     scripts      = SCRIPTS,
-)
->>>>>>> 00daea94
+)
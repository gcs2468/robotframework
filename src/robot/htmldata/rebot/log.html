--- conflicted
+++ resolved
@@ -48,7 +48,7 @@
     addStatistics();
     addErrors();
     addTestExecutionLog(topsuite);
-    addLogLevelSelector('TRACE', 'TRACE');
+    addLogLevelSelector(window.output['minLevel'], 'TRACE');
     if (window.location.hash) {
         makeElementVisible(window.location.hash.substring(1));
         scrollToHash();
@@ -57,15 +57,9 @@
     }
 });
 
-<<<<<<< HEAD
-function addLogLevelSelector() {
-    var controller = LogLevelController(window.output["minLevel"], "INFO");
-    if (controller.shouldShowLogLevelChooser()) {
-=======
 function addLogLevelSelector(minLevel, defaultLevel) {
     var controller = LogLevelController(minLevel, defaultLevel);
     if (controller.showLogLevelSelector()) {
->>>>>>> ee8b9118
         var selector = $.tmpl('logLevelSelectorTemplate', controller);
         selector.find('select').val(controller.defaultLogLevel());
         selector.appendTo($('#top_right_header'));
@@ -343,7 +337,7 @@
 
 <script type="text/x-jquery-tmpl" id="logLevelSelectorTemplate">
   <div id="log_level_selector">
-    Log level:
+  Log level:
     <select onchange="logLevelSelected(this.options[selectedIndex].value);">
       <option value="2">INFO</option>
       <option value="1">DEBUG</option>

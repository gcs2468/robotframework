#  Copyright 2008-2012 Nokia Siemens Networks Oyj
#
#  Licensed under the Apache License, Version 2.0 (the "License");
#  you may not use this file except in compliance with the License.
#  You may obtain a copy of the License at
#
#      http://www.apache.org/licenses/LICENSE-2.0
#
#  Unless required by applicable law or agreed to in writing, software
#  distributed under the License is distributed on an "AS IS" BASIS,
#  WITHOUT WARRANTIES OR CONDITIONS OF ANY KIND, either express or implied.
#  See the License for the specific language governing permissions and
#  limitations under the License.
"""Implements report and log file generation.

<<<<<<< HEAD
ResultWriter should be imported via robot.api
=======
Class :class:`~.ResultWriter` is used to write output, log, report
and XUnit files from single :class:`~robot.result.executionresult.Result`
object as well as from one or more existing output.xml files.

:class:`~.ResultWriter` should be imported via :mod:`robot.api`
package:

.. code-block:: python

    from robot.api import ResultWriter
>>>>>>> 238ab564

This package is considered stable.
"""

from .resultwriter import ResultWriter<|MERGE_RESOLUTION|>--- conflicted
+++ resolved
@@ -13,9 +13,6 @@
 #  limitations under the License.
 """Implements report and log file generation.
 
-<<<<<<< HEAD
-ResultWriter should be imported via robot.api
-=======
 Class :class:`~.ResultWriter` is used to write output, log, report
 and XUnit files from single :class:`~robot.result.executionresult.Result`
 object as well as from one or more existing output.xml files.
@@ -26,7 +23,8 @@
 .. code-block:: python
 
     from robot.api import ResultWriter
->>>>>>> 238ab564
+
+ResultWriter should be imported via robot.api
 
 This package is considered stable.
 """

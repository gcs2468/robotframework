--- conflicted
+++ resolved
@@ -60,18 +60,15 @@
                         get_time, get_timestamp, secs_to_timestamp,
                         secs_to_timestr, timestamp_to_secs, timestr_to_secs,
                         parse_time)
-<<<<<<< HEAD
-from .robottypes import (is_dict_like, is_falsy, is_list_like, is_str_like,
-                         is_truthy, type_name)
-=======
+# TODO: Remove unnecessary imports
 from .robottypes import (long, bytes, unicode,
                          UserString, UserList, UserDict,
                          is_integer, is_number,
                          is_bytes, is_bytes_like,
                          is_string, is_string_like,
                          is_unicode, is_unicode_like,
-                         is_dict_like, is_list_like, is_str_like, type_name)
->>>>>>> f97cde12
+                         is_dict_like, is_list_like, is_str_like, type_name,
+                         is_truthy, is_falsy)
 from .setter import setter
 from .text import (cut_long_message, format_assign_message,
                    pad_console_length, get_console_length, split_tags_from_doc,
